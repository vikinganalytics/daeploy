<<<<<<< HEAD
class S2iException(Exception):
    """Raised if there has been an error with source to image"""


class AuthError(Exception):
    """Exception raised on authorization and authentication errors"""
=======
class DaeployException(Exception):
    """Base exception class for Daeploy manager"""


class S2iException(DaeployException):
    pass
>>>>>>> 34495fed


class TraefikError(DaeployException):
    """Exception raised if problems in relation to Traefik proxy"""


class DatabaseOutOfSyncException(DaeployException):
    """Raised if database is out of sync with runtime environment"""


class DatabaseConflictException(DaeployException):
    """Raised on conflicts of multiple services with the same name
    and version in the database."""


class DatabaseNoMatchException(DaeployException):
    """Raised when there are no matches for a database query"""


class DeploymentError(DaeployException):
    """Raised when there is an exception with deployment"""<|MERGE_RESOLUTION|>--- conflicted
+++ resolved
@@ -1,18 +1,13 @@
-<<<<<<< HEAD
-class S2iException(Exception):
-    """Raised if there has been an error with source to image"""
-
-
-class AuthError(Exception):
-    """Exception raised on authorization and authentication errors"""
-=======
 class DaeployException(Exception):
     """Base exception class for Daeploy manager"""
 
 
+class AuthError(DaeployException):
+    """Exception raised on authorization and authentication errors"""
+
+
 class S2iException(DaeployException):
-    pass
->>>>>>> 34495fed
+    """Raised on errors with s2i"""
 
 
 class TraefikError(DaeployException):
