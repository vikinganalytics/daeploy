import os
from pathlib import Path
import time
import tarfile
import subprocess
from unittest.mock import MagicMock, patch
from random import choice
from string import ascii_uppercase

import pytest
import docker
import docker.errors
import threading
from typer.testing import CliRunner

from daeploy.cli.cliutils import (
    filter_services_by_name_version,
    sort_main_service_last,
    make_tarball,
    save_image_tmp,
)
<<<<<<< HEAD
from daeploy.cli.cli import app, _get_services
=======
from daeploy.cli.cli import app, _get_services_for_autocompletion, parse_var, parse_vars
>>>>>>> 214c194d
import daeploy.cli.cli as cli
import daeploy.cli.config as config
from manager.runtime_connectors import create_container_name
from manager.routers.auth_api import new_api_token, verify_request
from manager.database.database import remove_db

from manager.constants import (
    DAEPLOY_CONTAINER_TYPE_KEY,
    DAEPLOY_CONTAINER_TYPE_SERVICE,
    DAEPLOY_SERVICE_AUTH_TOKEN_KEY,
)

THIS_DIR = Path(__file__).parent
TMP_PROJECT_NAME = "tmp_proj"
TAR_FILE_NAME = "test_tar.tar.gz"
PYTHON_FILE_NAME = "main.py"
MAX_FILE_SIZE = int(1e6)  # 1 MB

runner = CliRunner()


@pytest.fixture
def tar_file(tmp_path):
    with tarfile.open(tmp_path / TAR_FILE_NAME, "w:gz") as tar:
        p = tmp_path / PYTHON_FILE_NAME
        p.write_text("Hallaballo!")
        tar.add(p)
        tar.close()
    yield str(tmp_path / TAR_FILE_NAME)


@pytest.fixture
def too_big_tar_file(tmp_path):
    with tarfile.open(tmp_path / TAR_FILE_NAME, "w:gz") as tar:
        p = tmp_path / PYTHON_FILE_NAME
        p.write_text(
            "".join(
                choice(ascii_uppercase) for i in range(2 * MAX_FILE_SIZE)
            )  # Random string of length 2*MAX_FILE_SIZE
        )
        tar.add(p)
        tar.close()
    yield str(tmp_path / TAR_FILE_NAME)


@pytest.fixture
def dummy_service():
    service_name = "test_service"
    version = "1.0.0"
    container_name = create_container_name(service_name, version)
    client = docker.from_env()
    token = new_api_token()

    container = client.containers.run(
        "traefik/whoami:latest",
        name=container_name,
        detach=True,
        labels={
            DAEPLOY_CONTAINER_TYPE_KEY: DAEPLOY_CONTAINER_TYPE_SERVICE,
        },
        environment={
            DAEPLOY_SERVICE_AUTH_TOKEN_KEY: token["Token"],
        },
        ports={80: 6000},
        auto_remove=True,
    )
    try:
        yield container
    finally:
        container.remove(force=True)


@pytest.fixture
def clean_services():
    try:
        yield
    finally:
        runner.invoke(app, ["kill", "-a", "--yes"])


@pytest.fixture
def cli_auth():
    state = config.CliState()
    try:
        yield
    finally:
        state.config_file.unlink()


@pytest.fixture()
def cli_auth_login(dummy_manager, cli_auth):
    runner.invoke(app, ["login"], input="http://localhost:5080\nadmin\nadmin\n")
    yield


@pytest.fixture(scope="module")
def dummy_manager():
    my_env = os.environ.copy()
    my_env["DAEPLOY_AUTH_ENABLED"] = "true"
    try:
        p = subprocess.Popen(
            ["uvicorn", "manager.app:app"],
            # For some reason, the tar related tests cannot finish if we use PIPE here.
            # This was first noticed when added logging, PR 223.
            # stdout=subprocess.PIPE,
            # stderr=subprocess.PIPE,
            env=my_env,
        )
        time.sleep(5)
        yield

    finally:
        p.terminate()
        remove_db()


# The same test but with a manager can be found in the e2e tests.
def test_version_flag_without_manager():
    result = runner.invoke(
        app,
        ["--version"],
    )
    assert result.exit_code == 0
    assert "Manager" not in result.stdout


def test_deploy_from_git_source(dummy_manager, cli_auth_login, clean_services):
    # Start a container
    result = runner.invoke(
        app,
        [
            "deploy",
            "test_service",
            "0.1.1",
            "--git",
            "https://github.com/sclorg/django-ex",
        ],
    )
    assert result.exit_code == 0
    assert "Service deployed successfully" in result.stdout


def test_deploy_from_image_source(dummy_manager, cli_auth_login, clean_services):
    # Start a container

    result = runner.invoke(
        app,
        [
            "deploy",
            "--image",
            "test_service",
            "0.1.2",
            "traefik/whoami:latest",
        ],
    )
    assert result.exit_code == 0
    assert "Service deployed successfully" in result.stdout


def test_deploy_from_image_source(dummy_manager, cli_auth_login, clean_services):
    # Start a container

    # Successful
    result = runner.invoke(
        app,
        [
            "deploy",
            "--image",
            "test_service",
            "0.1.2",
            "traefik/whoami:latest",
            "-e",
            "TESTVAR1=TESTVAL1",
            "-e",
            "TESTVAR2=TESTVAL2",
        ],
    )
    assert result.exit_code == 0
    assert "Service deployed successfully" in result.stdout


def test_deploy_from_tar_source(
    dummy_manager, cli_auth_login, tar_file, clean_services
):
    # Start a container

    result = runner.invoke(
        app,
        [
            "deploy",
            "test_service",
            "0.1.0",
            tar_file,
        ],
    )
    assert Path(tar_file).exists()
    assert result.exit_code == 0
    assert "Service deployed successfully" in result.stdout


def test_deploy_from_tar_source_build_image(
    dummy_manager, cli_auth_login, tar_file, clean_services
):
    # Start a container

    # Successful
    result = runner.invoke(
        app,
        [
            "deploy",
            "test_service",
            "0.2.0",
            tar_file,
            "--build-image",
            "centos/python-38-centos7",
        ],
    )
    assert Path(tar_file).exists()
    assert result.exit_code == 0
    assert "Service deployed successfully" in result.stdout

    # nonexisting build image
    result = runner.invoke(
        app,
        [
            "deploy",
            "test_service",
            "0.1.0",
            tar_file,
            "--build-image",
            "builderimagethatdoesnotexist",
        ],
    )
    assert Path(tar_file).exists()
    assert result.exit_code == 1
    assert "ERROR" in result.stdout


def test_deploy_from_tar_wrong_path(dummy_manager):
    result = runner.invoke(
        app,
        [
            "deploy",
            "test_service",
            "0.1.0",
            "./thispathdoesnotexist",
        ],
    )
    assert result.exit_code == 1


def test_deploy_tar_from_dir(dummy_manager, cli_auth_login, tmp_path, clean_services):
    project_path = tmp_path / "testdir"
    project_path.mkdir()

    with (project_path / "foo.txt").open("w") as file_handle:
        file_handle.write("Boooo!")

    result = runner.invoke(
        app,
        [
            "deploy",
            "test_service",
            "0.1.0",
            str(project_path),
        ],
    )
    # Make sure that the tar.gz is removed
    assert not project_path.with_suffix(".tar.gz").exists()
    assert result.exit_code == 0


def test_make_tarball(tmp_path):
    project_path = tmp_path / "testdir"
    project_path.mkdir()

    with (project_path / "foo.txt").open("w") as file_handle:
        file_handle.write("Boooo!")

    make_tarball(project_path)
    # Make sure that the tar.gz is created.
    assert project_path.with_suffix(".tar.gz").is_file()
    # Make sure that the root of the the tar is the same as the folder.
    tar_file_names = []
    with tarfile.open(project_path.with_suffix(".tar.gz"), "r") as f:
        tar_file_names = f.getnames()
    assert "foo.txt" in tar_file_names
    assert "/testdir/foo.txt" not in tar_file_names


def test_deploy_tar_from_current_dir(
    dummy_manager, tmp_path, cli_auth_login, clean_services
):
    with Path(tmp_path, "foo.txt").open("w") as file_handle:
        file_handle.write("Boooo!")

    original_wd = os.getcwd()
    os.chdir(tmp_path)
    result = runner.invoke(
        app,
        [
            "deploy",
            "test_service",
            "0.1.0",
            ".",
        ],
    )
    os.chdir(original_wd)
    assert result.exit_code == 0


@pytest.fixture
def test_image():
    image_tag = "traefik/whoami:latest"
    client = docker.from_env()
    client.images.pull(image_tag)
    yield image_tag


def test_save_image_tmp(test_image):
    with save_image_tmp(test_image) as image_path:
        assert image_path.exists()
    assert not image_path.exists()


def test_deploy_local_image(
    dummy_manager, tmp_path, cli_auth_login, clean_services, test_image
):
    result = runner.invoke(app, ["deploy", "local_image", "1.0.0", "-I", test_image])
    assert result.exit_code == 0
    assert not Path("tmpimage.tar").exists()


def test_deploy_local_image_not_found(dummy_manager, cli_auth_login, clean_services):
    result = runner.invoke(app, ["deploy", "local_image", "1.0.0", "-I", "notanimage"])
    assert result.exit_code == 1


def test_deploy_local_image_no_docker(dummy_manager, cli_auth_login, clean_services):
    with patch(
        "daeploy.cli.cliutils.docker.from_env",
        side_effect=docker.errors.DockerException("No docker"),
    ):
        result = runner.invoke(
            app, ["deploy", "local_image", "1.0.0", "-I", "notanimage"]
        )
    assert result.exit_code == 1
    assert "Error connecting to docker" in result.stdout


def test_deploy_two_flags_error(dummy_manager, cli_auth_login, tar_file):
    result = runner.invoke(
        app,
        [
            "deploy",
            "--git",
            "--image",
            "test_service",
            "0.1.0",
            tar_file,
        ],
    )
    assert result.exit_code == 1
    assert "Error" in result.stdout


def test_deploy_and_kill(dummy_manager, cli_auth_login, clean_services):
    # Start a container
    result = runner.invoke(
        app,
        [
            "deploy",
            "--image",
            "test_service",
            "1.2.3",
            "traefik/whoami:latest",
            "--port",
            "1337",
        ],
    )
    assert result.exit_code == 0
    assert "Service deployed successfully" in result.stdout

    client = docker.from_env()
    container = client.containers.get(create_container_name("test_service", "1.2.3"))
    port = list(container.ports.keys())[0].split("/")[0]
    assert port == "1337"

    # List it
    result = runner.invoke(app, ["ls"])
    assert result.exit_code == 0
    assert "NAME" in result.stdout
    assert "test_service  1.2.3" in result.stdout

    # Don't kill it
    result = runner.invoke(app, ["kill", "test_service", "1.2.3"], input="n")
    assert result.exit_code == 0
    assert "Service(s) not killed" in result.stdout

    # Kill it
    result = runner.invoke(app, ["kill", "test_service", "1.2.3"], input="y")
    assert result.exit_code == 0
    assert "Service test_service 1.2.3 killed." in result.stdout


def test_kill_keep_image(dummy_manager, cli_auth_login, clean_services):
    result = runner.invoke(
        app,
        [
            "deploy",
            "--image",
            "test_service",
            "1.2.3",
            "traefik/whoami:latest",
        ],
    )

    result = runner.invoke(app, ["kill", "-i", "test_service", "1.2.3", "--yes"])
    assert result.exit_code == 0

    client = docker.from_env()
    client.images.get("traefik/whoami:latest")
    with pytest.raises(docker.errors.NotFound):
        client.containers.get(create_container_name("test_service", "1.2.3"))


def test_ls_without_services(dummy_manager, cli_auth_login):
    result = runner.invoke(app, ["ls"])
    assert result.exit_code == 0
    assert "NAME" in result.stdout


def test_ls_with_database_desync(dummy_manager, dummy_service, cli_auth_login):
    result = runner.invoke(app, ["ls"])
    assert result.exit_code == 1
    assert "Command failed: 412" in result.stdout


def test_assign(dummy_manager, cli_auth_login, tar_file, clean_services):
    result = runner.invoke(
        app,
        [
            "deploy",
            "test_service",
            "0.1.0",
            tar_file,
        ],
    )
    assert result.exit_code == 0
    assert "Service deployed successfully" in result.stdout

    result = runner.invoke(
        app,
        [
            "deploy",
            "test_service",
            "0.2.0",
            tar_file,
        ],
    )
    assert result.exit_code == 0
    assert "Service deployed successfully" in result.stdout

    # With prompt
    result = runner.invoke(app, ["assign", "test_service", "0.2.0"], input="y")
    assert result.exit_code == 0
    assert "Changed main version to test_service 0.2.0" in result.stdout

    # Without prompt
    result = runner.invoke(app, ["assign", "test_service", "0.1.0", "--yes"])
    assert result.exit_code == 0
    assert "Changed main version to test_service 0.1.0" in result.stdout


def test_init_not_logged_in(tmp_path):
    result = runner.invoke(app, ["init", str(tmp_path)], input="test_project")
    assert result.exit_code == 0
    assert (tmp_path / "test_project").is_dir()


def test_init(dummy_manager, tmp_path, cli_auth_login, clean_services):
    result = runner.invoke(app, ["init", str(tmp_path)], input="test_project")

    assert result.exit_code == 0
    assert (tmp_path / "test_project").is_dir()
    assert (tmp_path / "test_project" / "requirements.txt").read_text() == "daeploy"


def test_init_no_prompt(dummy_manager, tmp_path, cli_auth_login, clean_services):
    result = runner.invoke(app, ["init", str(tmp_path), "-n", "test_project"])

    assert result.exit_code == 0
    assert (tmp_path / "test_project").is_dir()
    assert (tmp_path / "test_project" / "requirements.txt").read_text() == "daeploy"


def test_filter_services_by_name_version():
    services = [
        {"name": "1", "version": "1.0.0", "etc": "more_info"},
        {"name": "1", "version": "3.1.0", "etc": "more_info"},
        {"name": "2", "version": "1.0.1", "etc": "more_info"},
        {"name": "2", "version": "3.1.0", "etc": "more_info"},
        {"name": "3", "version": "1.0.0", "etc": "more_info"},
        {"name": "1", "version": "1.1.0", "etc": "more_info"},
    ]

    result = filter_services_by_name_version(services, None, None)
    assert result == services

    result = filter_services_by_name_version(services, "1", None)
    assert result == [services[0], services[1], services[5]]

    result = filter_services_by_name_version(services, None, "1.0.0")
    assert result == [services[0], services[4]]

    result = filter_services_by_name_version(services, "1", "1.0.0")
    assert result == [services[0]]


def test_sort_main_last():
    services = [
        {"name": "1", "version": "1.0.0", "etc": "more_info", "main": True},
        {"name": "1", "version": "3.1.0", "etc": "more_info", "main": False},
        {"name": "2", "version": "3.1.0", "etc": "more_info", "main": False},
        {"name": "3", "version": "1.0.0", "etc": "more_info", "main": True},
        {"name": "1", "version": "1.1.0", "etc": "more_info", "main": False},
        {"name": "2", "version": "1.0.1", "etc": "more_info", "main": True},
    ]
    sorted_services = sort_main_service_last(services)
    assert sorted_services == [
        {"name": "1", "version": "3.1.0", "etc": "more_info", "main": False},
        {"name": "2", "version": "3.1.0", "etc": "more_info", "main": False},
        {"name": "1", "version": "1.1.0", "etc": "more_info", "main": False},
        {"name": "1", "version": "1.0.0", "etc": "more_info", "main": True},
        {"name": "3", "version": "1.0.0", "etc": "more_info", "main": True},
        {"name": "2", "version": "1.0.1", "etc": "more_info", "main": True},
    ]


def test_login_success(dummy_manager, cli_auth):
    result = runner.invoke(
        app, ["login"], input="http://localhost:5080\nadmin\nadmin\n"
    )

    assert result.exit_code == 0


def test_login_success_args_host(dummy_manager, cli_auth):
    result = runner.invoke(
        app, ["login", "--host", "http://localhost:5080"], input="admin\nadmin\n"
    )

    assert result.exit_code == 0


def test_login_success_args_host_username(dummy_manager, cli_auth):
    result = runner.invoke(
        app,
        ["login", "--host", "http://localhost:5080", "--username", "admin"],
        input="admin\n",
    )

    assert result.exit_code == 0


def test_login_success_args_host_username_password(dummy_manager, cli_auth):
    result = runner.invoke(
        app,
        [
            "login",
            "--host",
            "http://localhost:5080",
            "--username",
            "admin",
            "--password",
            "admin",
        ],
    )

    assert result.exit_code == 0


def test_login_failure(dummy_manager, cli_auth):
    result = runner.invoke(
        app, ["login"], input="http://localhost:5080\nadmin\nwrongpassword\n"
    )
    # TODO: test output
    assert result.exit_code == 1


def test_login_wrong_host(dummy_manager, cli_auth):
    result = runner.invoke(
        app, ["login"], input="http://foreignhost:5080\nadmin\nadmin\n"
    )
    assert result.exit_code == 1

    result = runner.invoke(app, ["login"], input="asdfgh\nadmin\nadmin\n")
    assert result.exit_code == 1
    assert "Host URL must start with http:// or https://" in result.stdout


def test_login_two_hosts(dummy_manager, cli_auth_login):
    result = runner.invoke(
        app, ["login"], input="http://localhost:8000\nadmin\nadmin\n"
    )
    assert result.exit_code == 0
    assert "Changed host to http://localhost:8000" in result.stdout

    # Change back with number
    result = runner.invoke(app, ["login"], input="0\n")
    assert result.exit_code == 0
    assert "Changed host to http://localhost:5080" in result.stdout


def test_login_token(dummy_manager, cli_auth_login):
    result = runner.invoke(
        app,
        ["token", "10"],
    )
    assert result.exit_code == 0
    token = result.stdout.splitlines()[2]

    result = runner.invoke(
        app, ["login", "--host", "http://localhost:5080", "--token", token]
    )
    assert result.exit_code == 0
    assert "Changed host to http://localhost:5080" in result.stdout

    # Check that token is valid
    result = runner.invoke(app, ["ls"])
    assert result.exit_code == 0


def test_invalid_access_token(dummy_manager, cli_auth_login):
    # Change the access token
    state = config.CliState()
    state._state["access_tokens"][state.active_host()] = ""
    state.save_state()

    # Test that it is invalid
    result = runner.invoke(app, ["ls"])
    assert result.exit_code == 1
    assert "You have been logged out from" in result.stdout

    result = runner.invoke(app, ["login"], input="0\nadmin\nadmin\n")
    assert result.exit_code == 0
    assert "Changed host to http://localhost:5080" in result.stdout

    # Test that it works again
    result = runner.invoke(app, ["ls"])
    assert result.exit_code == 0
    assert "NAME" in result.stdout


def test_change_host_number_out_of_range(dummy_manager, cli_auth_login):
    result = runner.invoke(app, ["login"], input="100\n")
    assert "Index 100 out of range" in result.stdout


def test_autocompletion_name():
    services = [
        {"name": "myservice", "version": "1.0.0", "etc": "more_info", "main": True},
        {"name": "myservice", "version": "3.1.0", "etc": "more_info", "main": False},
        {"name": "theirservice", "version": "2.1.0", "etc": "more_info", "main": True},
    ]
    with patch("daeploy.cli.cli._get_services", return_value=services):
        for name in cli._autocomplete_service_name("my"):
            assert name == "myservice"

        for name in cli._autocomplete_service_name("their"):
            assert name == "theirservice"


def test_autocompletion_version():
    services = [
        {"name": "myservice", "version": "1.0.0", "etc": "more_info", "main": True},
        {"name": "myservice", "version": "3.1.0", "etc": "more_info", "main": False},
        {"name": "theirservice", "version": "2.1.0", "etc": "more_info", "main": True},
    ]

    with patch("daeploy.cli.cli._get_services", return_value=services):

        class Context:
            def __init__(self, name):
                self.params = {"name": name}

        ctx = Context("myservice")
        for name in cli._autocomplete_service_version(ctx, "1."):
            assert name == "1.0.0"

        for name in cli._autocomplete_service_version(ctx, "3."):
            assert name == "3.1.0"

        ctx = Context("theirservice")
        for name in cli._autocomplete_service_version(ctx, "2."):
            assert name == "2.1.0"


def test_get_services(cli_auth_login, tar_file, clean_services):
    result = runner.invoke(
        app,
        [
            "deploy",
            "test_service",
            "0.1.0",
            tar_file,
        ],
    )
    assert result.exit_code == 0

    services = _get_services()
    assert len(services) == 1
    assert services[0]["name"] == "test_service"


def test_get_services_no_connection():
    services = _get_services()
    assert services == []


def test_logs_name_and_version_specified(cli_auth_login, clean_services):
    deploy_result = runner.invoke(
        app,
        [
            "deploy",
            "--image",
            "test_service",
            "1.0.0",
            "traefik/whoami:latest",
        ],
    )
    assert deploy_result.exit_code == 0
    result_logs = runner.invoke(
        app,
        [
            "logs",
            "test_service",
            "1.0.0",
        ],
    )
    assert result_logs.exit_code == 0
    assert "Starting up on port 80" in result_logs.stdout


def test_logs_tail(cli_auth_login, clean_services):
    runner.invoke(
        app,
        [
            "deploy",
            "--image",
            "test_service",
            "1.0.0",
            "hello-world",
        ],
    )
    all_logs = runner.invoke(
        app,
        [
            "logs",
            "test_service",
            "1.0.0",
        ],
    )

    tailed_logs = runner.invoke(
        app,
        ["logs", "test_service", "1.0.0", "--tail", "2"],
    )
    assert all_logs.exit_code == 0
    assert tailed_logs.exit_code == 0
    # Last log
    assert "https://docs.docker.com/get-started/" in all_logs.stdout
    assert "https://docs.docker.com/get-started/" in tailed_logs.stdout
    # Fist log
    assert "Hello from Docker!" in all_logs.stdout
    assert "Hello from Docker!" not in tailed_logs.stdout


def test_logs_date_format(cli_auth_login, clean_services):
    runner.invoke(
        app,
        [
            "deploy",
            "--image",
            "test_service",
            "1.0.0",
            "hello-world",
        ],
    )
    logs = runner.invoke(
        app,
        ["logs", "test_service", "1.0.0", "--date", "2020/01/24"],
    )
    assert logs.exit_code == 2
    assert "invalid datetime format" in logs.stdout
    logs = runner.invoke(
        app,
        ["logs", "test_service", "1.0.0", "--date", "1970-01-24"],
    )
    assert logs.exit_code == 0
    assert "Hello from Docker!" in logs.stdout


def test_logs_stream(cli_auth_login):
    def kill_service():
        time.sleep(10)
        runner.invoke(app, ["kill", "test_service"], input="y")

    runner.invoke(
        app,
        [
            "deploy",
            "--image",
            "test_service",
            "1.0.0",
            "chentex/random-logger",
        ],
    )
    first_logs = runner.invoke(
        app,
        [
            "logs",
            "test_service",
            "1.0.0",
        ],
    )

    threading.Thread(target=kill_service).start()
    streamed_logs = runner.invoke(
        app,
        ["logs", "test_service", "1.0.0", "--follow"],
    )
    assert len(streamed_logs.stdout) > len(first_logs.stdout)


def test_logs_no_name_and_no_version_specified_error(cli_auth_login):
    result_logs = runner.invoke(
        app,
        [
            "logs",
        ],
    )

    assert result_logs.exit_code == 2


def test_logs_wrong_service_name(cli_auth_login):
    result_logs = runner.invoke(
        app,
        ["logs", "mv"],
    )

    assert result_logs.exit_code == 1
    assert "No services match the given name and version" in result_logs.stdout


def test_logs_main_version_if_no_version_specified(
    cli_auth_login, tar_file, clean_services
):
    runner.invoke(
        app,
        [
            "deploy",
            "--image",
            "test_service",
            "0.0.1",
            "traefik/whoami:latest",
        ],
    )
    runner.invoke(
        app,
        [
            "deploy",
            "test_service",
            "0.0.2",
            tar_file,
        ],
    )
    result_logs = runner.invoke(app, ["logs", "test_service"])

    assert result_logs.exit_code == 0
    assert "Starting up on port 80" in result_logs.stdout

    # Switch main version
    runner.invoke(app, ["assign", "test_service", "0.0.2"], input="y")
    result_logs2 = runner.invoke(app, ["logs", "test_service"])
    assert result_logs.exit_code == 0
    assert result_logs2 != result_logs


def test_generate_token_not_logged_in_failed():
    result = runner.invoke(
        app,
        [
            "token",
        ],
    )
    assert result.exit_code == 1


def test_generate_token_valid(cli_auth_login):
    result = runner.invoke(
        app,
        ["token", "10"],
    )
    assert result.exit_code == 0
    token = result.stdout.splitlines()[2]
    # Verify that the cookie work.
    verification = verify_request(daeploy=None, authorization=f"Bearer {token}")
    assert verification == "OK"


def test_dae_test_command(tmp_path):
    result = runner.invoke(app, ["init", str(tmp_path)], input="test_project")
    assert result.exit_code == 0

    result = runner.invoke(app, ["test", str(tmp_path / "test_project")])
    print(result.stdout)  # Keep this here!
    assert result.exit_code == 0


<<<<<<< HEAD
def test_add_user(cli_auth_login):
    result = runner.invoke(app, ["user", "add", "Rune", "-p", "Skejp"])
    assert result.exit_code == 0
    assert "Added user 'Rune'" in result.output


def test_delete_user(cli_auth_login):
    runner.invoke(app, ["user", "add", "Rune", "-p", "Skejp"])
    # Not validated
    result = runner.invoke(app, ["user", "rm", "Rune"], input="n")
    assert result.exit_code == 0
    assert "User 'Rune' not deleted" in result.output

    # Validated
    result = runner.invoke(app, ["user", "rm", "Rune"], input="y")
    assert result.exit_code == 0
    assert "User 'Rune' deleted" in result.output


def test_list_users(cli_auth_login):
    runner.invoke(app, ["user", "add", "Rune", "-p", "Skejp"])
    result = runner.invoke(app, ["user", "ls"])
    assert "admin" in result.output
    assert "Rune" in result.output


def test_change_password(cli_auth_login):
    runner.invoke(app, ["user", "add", "Rune", "-p", "Skejp"])
    result = runner.invoke(app, ["user", "update", "Rune", "-p", "Stone"])
    assert result.exit_code == 0
    assert "Changed password" in result.output


def test_logout(cli_auth_login):
    result = runner.invoke(app, ["logout"])
    assert result.exit_code == 0
    assert "Logged out" in result.output

    result = runner.invoke(app, ["ls"])  # Check logged out
    assert result.exit_code == 1


def test_logout_other(cli_auth_login):
    state = config.CliState()
    state.add_host("test_host", "test_token")  # Login to host, not activated

    result = runner.invoke(app, ["logout", "test_host"])
    print(result.output)
    assert result.exit_code == 0
    assert "Logged out" in result.output

    result = runner.invoke(app, ["ls"])  # Check still logged in
    assert result.exit_code == 0


def test_logout_not_found(cli_auth_login):
    result = runner.invoke(app, ["logout", "nope"])
    assert result.exit_code == 1
    assert "Not logged in to" in result.output

    result = runner.invoke(app, ["ls"])  # Check still logged in
    assert result.exit_code == 0
=======
def test_parse_var():
    assert parse_var("VAR=VAL") == ("VAR", "VAL")
    assert parse_var("VAR") == ("VAR", "")
    os.environ["VAR"] = "VAL_"
    assert parse_var("VAR") == ("VAR", "VAL_")
    assert parse_var('VAR="multi val"') == ("VAR", '"multi val"')
    assert parse_var("VAR=VAL=VALCONT") == ("VAR", "VAL=VALCONT")


def test_parse_vars():
    assert parse_vars([]) == {}
    assert parse_vars(["VAR=VAL", "ENVVAR"]) == {"VAR": "VAL", "ENVVAR": ""}
>>>>>>> 214c194d
<|MERGE_RESOLUTION|>--- conflicted
+++ resolved
@@ -19,11 +19,7 @@
     make_tarball,
     save_image_tmp,
 )
-<<<<<<< HEAD
-from daeploy.cli.cli import app, _get_services
-=======
-from daeploy.cli.cli import app, _get_services_for_autocompletion, parse_var, parse_vars
->>>>>>> 214c194d
+from daeploy.cli.cli import app, _get_services, parse_var, parse_vars
 import daeploy.cli.cli as cli
 import daeploy.cli.config as config
 from manager.runtime_connectors import create_container_name
@@ -945,7 +941,6 @@
     assert result.exit_code == 0
 
 
-<<<<<<< HEAD
 def test_add_user(cli_auth_login):
     result = runner.invoke(app, ["user", "add", "Rune", "-p", "Skejp"])
     assert result.exit_code == 0
@@ -1008,7 +1003,6 @@
 
     result = runner.invoke(app, ["ls"])  # Check still logged in
     assert result.exit_code == 0
-=======
 def test_parse_var():
     assert parse_var("VAR=VAL") == ("VAR", "VAL")
     assert parse_var("VAR") == ("VAR", "")
@@ -1020,5 +1014,4 @@
 
 def test_parse_vars():
     assert parse_vars([]) == {}
-    assert parse_vars(["VAR=VAL", "ENVVAR"]) == {"VAR": "VAL", "ENVVAR": ""}
->>>>>>> 214c194d
+    assert parse_vars(["VAR=VAL", "ENVVAR"]) == {"VAR": "VAL", "ENVVAR": ""}