--- conflicted
+++ resolved
@@ -2,20 +2,16 @@
 
 All notable changes to this project will be documented in this file. This project adheres to [Semantic Versioning](https://semver.org/).
 
-<<<<<<< HEAD
-## dev
+## Dev
+
+- Changed database cleaning to be made periodically to keep database writes fast
+- Added `DAEPLOY_SERVICE_DB_CLEAN_INTERVAL` service environment variable to control clean interval
+- Added manager notification if `service.call_every` call takes longer than period
 
 ### UI changes
 
 - Updated dashboard with new logo
 - Updated documentation with new logo
-=======
-## Dev
-
-- Changed database cleaning to be made periodically to keep database writes fast
-- Added `DAEPLOY_SERVICE_DB_CLEAN_INTERVAL` service environment variable to control clean interval
-- Added manager notification if `service.call_every` call takes longer than period
->>>>>>> d8ba919f
 
 ## 1.0.1
 
